[package]
name = "stegosaurust"
description = "A steganography tool, written in rust."
authors = ["JJ Style <style.jj@pm.me>"]
version = "0.3.1"
edition = "2021"
readme = "README.md"
license = "GPL-3.0"
repository = "https://github.com/jj-style/stegosaurust"
homepage = "https://github.com/jj-style/stegosaurust"
documentation = "https://docs.rs/stegosaurust"
keywords = ["steganography","secrets","hide","image"]


# See more keys and their definitions at https://doc.rust-lang.org/cargo/reference/manifest.html

[dependencies]
image = "0.23.14"
structopt = "0.3"
anyhow = "1.0.57"
thiserror = "1.0.31"
atty = "0.2"
base64 = "0.13.0"
aes = "0.8.1"
cbc = {version = "0.1.2", features = ["std"]}
pbkdf2 = "0.11.0"
rand_core = { version = "0.6", features = ["std"] }
rand = "0.8.5"
rand_pcg = "0.3.1"
rand_seeder = "0.2.3"
pretty-bytes = "0.2.2"
tabled = "0.7.0"
compression = "0.1.5"
<<<<<<< HEAD
rust-embed = { version="6.4.0", features = ["include-flate"] }
log = "0.4.6"
env_logger = "0.9.0"
=======
itertools-num = "0.1.3"
>>>>>>> b67d837e
<|MERGE_RESOLUTION|>--- conflicted
+++ resolved
@@ -31,10 +31,7 @@
 pretty-bytes = "0.2.2"
 tabled = "0.7.0"
 compression = "0.1.5"
-<<<<<<< HEAD
 rust-embed = { version="6.4.0", features = ["include-flate"] }
 log = "0.4.6"
 env_logger = "0.9.0"
-=======
-itertools-num = "0.1.3"
->>>>>>> b67d837e
+itertools-num = "0.1.3"